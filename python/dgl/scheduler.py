"""Schedule policies for graph computation."""
from __future__ import absolute_import

import numpy as np

<<<<<<< HEAD
from . import backend as F
from .function import message as fmsg
from .function import reducer as fred
from . import utils
=======
import dgl.backend as F
import dgl.function.message as fmsg
import dgl.function.reducer as fred
import dgl.utils as utils
from dgl.base import ALL
>>>>>>> 9b0a01db

__all__ = ["degree_bucketing", "get_executor"]

def degree_bucketing(cached_graph, v):
    """Create degree bucketing scheduling policy.

    Parameters
    ----------
    cached_graph : dgl.cached_graph.CachedGraph
        the graph
    v : dgl.utils.Index
        the nodes to gather messages

    Returns
    -------
    unique_degrees : list of int
        list of unique degrees
    v_bkt : list of dgl.utils.Index
        list of node id buckets; nodes belong to the same bucket have
        the same degree
    """
    degrees = F.asnumpy(cached_graph.in_degrees(v).totensor())
    unique_degrees = list(np.unique(degrees))
    v_np = np.array(v.tolist())
    v_bkt = []
    for deg in unique_degrees:
        idx = np.where(degrees == deg)
        v_bkt.append(utils.Index(v_np[idx]))
    #print('degree-bucketing:', unique_degrees, [len(b) for b in v_bkt])
    return unique_degrees, v_bkt


class Executor(object):
    def run(self):
        raise NotImplementedError

class SPMVOperator(Executor):
    def __init__(self, src_field, edge_field, dst_field, use_edge_feat,
                 node_repr, adj_build_fn):
        self.src_field = src_field
        self.edge_field = edge_field
        self.dst_field = dst_field
        self.use_edge_feat = use_edge_feat
        self.node_repr = node_repr
        self.adj_build_fn = adj_build_fn

    def run(self):
        # get src col
        if self.src_field is None:
            srccol = self.node_repr
        else:
            srccol = self.node_repr[self.src_field]
        ctx = F.get_context(srccol)

        # build adjmat
        adjmat = self.adj_build_fn(self.edge_field, ctx, self.use_edge_feat)

        # spmm
        if len(F.shape(srccol)) == 1:
            srccol = F.unsqueeze(srccol, 1)
            dstcol = F.spmm(adjmat, srccol)
            dstcol = F.squeeze(dstcol)
        else:
            dstcol = F.spmm(adjmat, srccol)
        if self.dst_field is None:
            return dstcol
        else:
            return {self.dst_field : dstcol}


class BasicExecutor(Executor):
    def __init__(self, graph, mfunc, rfunc):
        self.g = graph
        self.exe = self._build_exec(mfunc, rfunc)

    @property
    def node_repr(self):
        raise NotImplementedError

    @property
    def edge_repr(self):
        raise NotImplementedError

    @property
    def graph_mapping(self):
        raise NotImplementedError

    def _build_exec(self, mfunc, rfunc):
        if isinstance(mfunc, fmsg.CopySrcMessageFunction):
            exe = SPMVOperator(src_field=mfunc.src_field,
                               edge_field=None,
                               dst_field=rfunc.out_field,
                               use_edge_feat=False,
                               node_repr=self.node_repr,
                               adj_build_fn=self._adj_build_fn)
        elif isinstance(mfunc, fmsg.SrcMulEdgeMessageFunction):
            exe = SPMVOperator(src_field=mfunc.src_field,
                               edge_field=mfunc.edge_field,
                               dst_field=rfunc.out_field,
                               use_edge_feat=True,
                               node_repr=self.node_repr,
                               adj_build_fn=self._adj_build_fn)
        else:
            raise NotImplementedError("message func type {}".format(type(mfunc)))
        return exe

    def run(self):
        attr = self.exe.run()
        self.g.set_n_repr(attr, self.graph_mapping)


class UpdateAllExecutor(BasicExecutor):
    def __init__(self, graph, mfunc, rfunc):
        self._init_state()
        super(UpdateAllExecutor, self).__init__(graph, mfunc, rfunc)

    def _init_state(self):
        self._node_repr = None
        self._edge_repr = None
        self._graph_idx = None
        self._graph_shape = None
        self._graph_mapping = None

    @property
    def graph_idx(self):
        if self._graph_idx is None:
            self._graph_idx = self.g.cached_graph.adjmat()
        return self._graph_idx

    @property
    def graph_shape(self):
        if self._graph_shape is None:
            n = self.g.number_of_nodes()
            self._graph_shape = [n, n]
        return self._graph_shape

    @property
    def graph_mapping(self):
        return ALL

    @property
    def node_repr(self):
        if self._node_repr is None:
            self._node_repr = self.g.get_n_repr()
        return self._node_repr

    @property
    def edge_repr(self):
        if self._edge_repr is None:
            self._edge_repr = self.g.get_e_repr()
        return self._edge_repr

    def _adj_build_fn(self, edge_field, ctx, use_edge_feat):
        if use_edge_feat:
            if edge_field is None:
                dat = self.edge_repr
            else:
                dat = self.edge_repr[edge_field]
            dat = F.squeeze(dat)
            # TODO(minjie): should not directly use _indices
            idx = self.graph_idx.get(ctx)._indices()
            adjmat = F.sparse_tensor(idx, dat, self.graph_shape)
        else:
            adjmat = self.graph_idx.get(ctx)
        return adjmat


class SendRecvExecutor(BasicExecutor):
    def __init__(self, graph, src, dst, mfunc, rfunc):
        self._init_state(src, dst)
        super(SendRecvExecutor, self).__init__(graph, mfunc, rfunc)

    def _init_state(self, src, dst):
        self.u, self.v = utils.edge_broadcasting(src, dst)
        self._node_repr = None
        self._edge_repr = None
        self._graph_idx = None
        self._graph_shape = None
        self._graph_mapping = None

    @property
    def graph_idx(self):
        if self._graph_idx is None:
            self._build_adjmat()
        return self._graph_idx

    @property
    def graph_shape(self):
        if self._graph_shape is None:
            self._build_adjmat()
        return self._graph_shape

    @property
    def graph_mapping(self):
        if self._graph_mapping is None:
            self._build_adjmat()
        return self._graph_mapping

    @property
    def node_repr(self):
        if self._node_repr is None:
            self._node_repr = self.g.get_n_repr()
        return self._node_repr

    @property
    def edge_repr(self):
        if self._edge_repr is None:
            self._edge_repr = self.g.get_e_repr(self.u, self.v)
        return self._edge_repr

    def _build_adjmat(self):
        # handle graph index
        new2old, old2new = utils.build_relabel_map(self.v)
        u = self.u.totensor()
        v = self.v.totensor()
        # TODO(minjie): should not directly use []
        new_v = old2new[v]
        n = self.g.number_of_nodes()
        m = len(new2old)
        self._graph_idx = F.pack([F.unsqueeze(new_v, 0), F.unsqueeze(u, 0)])
        self._graph_shape = [m, n]
        self._graph_mapping = new2old

    def _adj_build_fn(self, edge_field, ctx, use_edge_feat):
        if use_edge_feat:
            if edge_field is None:
                dat = self.edge_repr
            else:
                dat = self.edge_repr[edge_field]
            dat = F.squeeze(dat)
        else:
            dat = F.ones((len(self.u), ))
        adjmat = F.sparse_tensor(self.graph_idx, dat, self.graph_shape)
        return F.to_context(adjmat, ctx)


class BundledExecutor(BasicExecutor):
    """
    Base class for Bundled execution
    All shared structure like graph index should be cached in this class or its subclass
    BundledUpdateAllExecutor and BundledSendRecvExecutor should subclass BundledExecutor
    """
    def __init__(self, graph, mfunc, rfunc):
        self.g = graph
        func_pairs = self._match_message_with_reduce(mfunc, rfunc)
        # create all executors
        self.executors = self._build_executors(func_pairs)

    def _build_executors(self, func_pairs):
        executors = []
        for mfunc, rfunc in func_pairs:
            exe = self._build_exec(mfunc, rfunc)
            executors.append(exe)
        return executors

    def _match_message_with_reduce(self, mfunc, rfunc):
        out2mfunc = {fn.out_field: fn for fn in mfunc.fn_list}
        func_pairs = []
        for rfn in rfunc.fn_list:
            mfn = out2mfunc.get(rfn.msg_field, None)
            # field check
            assert mfn is not None, \
                    "cannot find message func for reduce func in-field {}".format(rfn.msg_field)
            func_pairs.append((mfn, rfn))
        return func_pairs

    def run(self):
        attr = None
        for exe in self.executors:
            res = exe.run()
            if attr is None:
                attr = res
            else:
                # attr and res must be dict
                attr.update(res)
        self.g.set_n_repr(attr, self.graph_mapping)


class BundledUpdateAllExecutor(BundledExecutor, UpdateAllExecutor):
    def __init__(self, graph, mfunc, rfunc):
        self._init_state()
        BundledExecutor.__init__(self, graph, mfunc, rfunc)


class BundledSendRecvExecutor(BundledExecutor, SendRecvExecutor):
    def __init__(self, graph, src, dst, mfunc, rfunc):
        self._init_state(src, dst)
        BundledExecutor.__init__(self, graph, mfunc, rfunc)

def _is_spmv_supported(fn, graph=None):
    if isinstance(fn, fmsg.MessageFunction):
        return fn.is_spmv_supported(graph)
    elif isinstance(fn, fred.ReduceFunction):
        return fn.is_spmv_supported()
    else:
        return False

def _create_update_all_exec(graph, **kwargs):
    mfunc = kwargs.pop('message_func')
    rfunc = kwargs.pop('reduce_func')
    if isinstance(mfunc, (list, tuple)) or isinstance(rfunc, (list, tuple)):
        mfunc = fmsg.BundledMessageFunction(mfunc)
        rfunc = fred.BundledReduceFunction(rfunc)
        exec_cls = BundledUpdateAllExecutor
    else:
        exec_cls = UpdateAllExecutor
    if _is_spmv_supported(mfunc, graph) and _is_spmv_supported(rfunc):
        return exec_cls(graph, mfunc=mfunc, rfunc=rfunc)
    else:
        return None

def _create_send_and_recv_exec(graph, **kwargs):
    src = kwargs.pop('src')
    dst = kwargs.pop('dst')
    mfunc = kwargs.pop('message_func')
    rfunc = kwargs.pop('reduce_func')
    if isinstance(mfunc, (list, tuple)) or isinstance(rfunc, (list, tuple)):
        mfunc = fmsg.BundledMessageFunction(mfunc)
        rfunc = fred.BundledReduceFunction(rfunc)
        exec_cls = BundledSendRecvExecutor
    else:
        exec_cls = SendRecvExecutor
    if _is_spmv_supported(mfunc, graph) and _is_spmv_supported(rfunc):
        return exec_cls(graph, src=src, dst=dst, mfunc=mfunc, rfunc=rfunc)
    else:
        return None

def get_executor(call_type, graph, **kwargs):
    if call_type == "update_all":
        return _create_update_all_exec(graph, **kwargs)
    elif call_type == "send_and_recv":
        return _create_send_and_recv_exec(graph, **kwargs)
    else:
        return None<|MERGE_RESOLUTION|>--- conflicted
+++ resolved
@@ -3,18 +3,11 @@
 
 import numpy as np
 
-<<<<<<< HEAD
+from .base import ALL
 from . import backend as F
 from .function import message as fmsg
 from .function import reducer as fred
 from . import utils
-=======
-import dgl.backend as F
-import dgl.function.message as fmsg
-import dgl.function.reducer as fred
-import dgl.utils as utils
-from dgl.base import ALL
->>>>>>> 9b0a01db
 
 __all__ = ["degree_bucketing", "get_executor"]
 
